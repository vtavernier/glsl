--- conflicted
+++ resolved
@@ -1898,15 +1898,10 @@
 /// The space parser in preprocessor directives.
 ///
 /// This parser is needed to authorize breaking a line with the multiline annotation (\).
-<<<<<<< HEAD
 pub fn pp_space0<'c, 'd, 'e>(
   i: ParseInput<'c, 'd, 'e>,
 ) -> ParserResult<'c, 'd, 'e, ParseInput<'c, 'd, 'e>> {
-  recognize(many0_(alt((space1, tag("\\\n")))))(i)
-=======
-pub(crate) fn pp_space0(i: &str) -> ParserResult<&str> {
   recognize(many0_(alt((space1, preceded(tag("\\"), line_ending)))))(i)
->>>>>>> 253a7141
 }
 
 /// Parse a preprocessor define.
